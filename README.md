**Note**: If you're looking for the tutorial given at the [workshop on climate forecasting for energy](https://s2s4e.eu/newsroom/climate-forecasting-for-energy-event), check out the [solar_power branch](https://github.com/ahilbers/renewable_test_PSMs/tree/solar_power) of this repo.




[![Maintenance](https://img.shields.io/badge/Maintained%3F-yes-green.svg)](https://GitHub.com/Naereen/StrapDown.js/graphs/commit-activity)

# Test case renewable power system models




## Overview

#### Summary

This repository contains model files, time series data and example code for a class of simple test power system models to use in renewable energy, time series and optimisation analysis. They include *generation & transmission expansion planning* (G/TEP), *economic dispatch* (ED) and *unit commitment* (UC) type power system models.

This is a beta version that includes solar power. Currently, this has only been implemented for the `1_region` model. The original models (which contain only wind power but no solar), including tests and extensive documentation, are available under the branch `master`.




## Usage

#### Getting started

For a (very quick) tutorial, see the `tutorial.ipynb` notebook. This shows how to use the models and gives a feel for the syntax.




## Requirements & Installation

To run `tutorial.ipynb`, you need [Calliope](https://www.callio.pe/), an open-source energy modelling framework. To install it, you can use the `anaconda` package manager. If you don't have this yet, download a minimal version [here](https://docs.conda.io/en/latest/miniconda.html). From there, run the following lines of code in a command line in the directory containing this repo:

```
conda create -c conda-forge -n calliope calliope
```

This creates a new virtual environment called `calliope`. Activate it using `conda activate calliope`. The next step is to install software that solves the optimisation problem. [CBC](https://projects.coin-or.org/Cbc) works well, and can be installed via

```
conda install -c conda-forge coincbc
```

Now, install the [jupyter notebook](https://jupyter.org/index.html) software using

```
conda install -c conda-forge jupyterlab
```

<<<<<<< HEAD
## Contains

### Modelling & data files
- `models/`: the files that define the power system model, in the open-source modelling framework `Calliope` (see acknowledgements)
- `data/demand_wind.csv`: the full 38-year demand and wind time series data for the `6_region` model. For the `1_region` model, specific demand and wind columns must be chosen. By default these are both taken from `region_5`.


### Code
- `main.py`: example runs of the models
- `models.py`: the models as Python classes, along with some helper functions
- `tests.py`: tests used in development to check the models behave as expected. These tests can be modified and may be helpful if you want to customise the models.


### Miscellaneous
- `documentation/`: documentation on the models
- `benchmarks/`: benchmark outputs used in the tests. Helpful for debugging or when customising models.




## Requirements & Installation

Since `main.py` is a short file with only a few functions, it's probably easier to directly copy-paste any relevant code into a personal project as opposed to installing a new module. For this reason, this repository does not contain a `setup.py` file.

Running `main.py` requires:
- Python modules:
  - `Calliope 0.6.6`: the modelling framework creating and reading and in the results of the optimisation problem. See [this link](https://calliope.readthedocs.io/en/stable/user/installation.html) for installation.
  - `pandas 0.24.2`.
- Other:
  - `cbc`: an open-source solver, used to solve the optimisation problems. See [this link](https://projects.coin-or.org/Cbc) for installation. Faster solution times, especially when `baseload_integer=True`, can be achieved with `Gurobi`, a commercial solver that is free to use with an academic license. The solver can be specified in `models/{MODEL_NAME}/model.yaml`.




## Use in bootstrap uncertainty quantification paper

The models in this repository were used in the following paper:

AP Hilbers, DJ Brayshaw, A Gandy (2020, *in review*). Quantifying demand and weather uncertainty in power system models using the *m* out of *n* bootstrap. [arXiv:1912.10326](https://arxiv.org/abs/1912.10326).

The models used in the paper were constructed using the version of this repository at the time of first release (`v1.0`). This release was given the doi [10.5281/zenodo.3612174](https://zenodo.org/badge/latestdoi/229025818). The models correspond as follows:

| Model in paper | Model in this repository |
| -- | -- |
| *1-region LP*   | `1_region, run_mode=plan, baseload_integer=False, baseload_ramping=False, allow_unmet=True` |
| *6-region LP*   | `6_region, run_mode=plan, baseload_integer=False, baseload_ramping=False, allow_unmet=True` |
| *6-region MILP*   | `6_region, run_mode=plan, baseload_integer=True, baseload_ramping=True, allow_unmet=True` |

Code for the results in this paper is available in [this repository](https://github.com/ahilbers/2020_bootstrap_uncertainty_quantification).

=======
and, from here, call `jupyter notebook`. This opens a browser, and you should see `tutorial.ipynb`. You're all set!
>>>>>>> c846bc9f




## Contact

[Adriaan Hilbers](https://ahilbers.github.io). Department of Mathematics, Imperial College London. [a.hilbers17@imperial.ac.uk](mailto:a.hilbers17@imperial.ac.uk).




## Acknowledgements

Models are constructed in the modelling framework `Calliope`, created by Stefan Pfenninger and Bryn Pickering. See [callio.pe](https://callio.pe) or the following paper for details:

- S Pfenninger, B Pickering (2018). Calliope: a multi-scale energy systems modelling framework. Journal of Open Source Software, 3(29), 825, doi:[10.21105/joss.00825](https://doi.org/10.21105/joss.00825).

The demand and wind time series is a subset of columns from the following dataset:

- HC Bloomfield, DJ Brayshaw, A Charlton-Perez (2020). MERRA2 derived time series of European country-aggregate electricity demand, wind power generation and solar power generation. University of Reading. Dataset. doi:[10.17864/1947.239](https://doi.org/10.17864/1947.239)

Details about the creation of this data can be found in the following paper:

- HC Bloomfield, DJ Brayshaw, A Charlton-Perez (2019). Characterising the winter meteorological drivers of the European electricity system using Targeted Circulation Types. Meteorological Applications. ISSN 1469-8080 (in press). doi:[10.1002/met.1858](https://doi.org/10.1002/met.1858).

The `6_region` model topology is based on the IEEE 6-bus test system, used in many previous studies. The renewable-ready topology, including the links and locations of demand & supply technologies, is based on a renewable 6-bus model, introduced in the following paper:

- S Kamalinia, M Shahidehpour (2010). Generation expansion planning in wind-thermal power systems. IET Generation, Transmission & Distribution, 4(8), 940-951. doi:[10.1049/iet-gtd.2009.0695](https://doi.org/10.1049/iet-gtd.2009.0695)<|MERGE_RESOLUTION|>--- conflicted
+++ resolved
@@ -50,60 +50,7 @@
 conda install -c conda-forge jupyterlab
 ```
 
-<<<<<<< HEAD
-## Contains
-
-### Modelling & data files
-- `models/`: the files that define the power system model, in the open-source modelling framework `Calliope` (see acknowledgements)
-- `data/demand_wind.csv`: the full 38-year demand and wind time series data for the `6_region` model. For the `1_region` model, specific demand and wind columns must be chosen. By default these are both taken from `region_5`.
-
-
-### Code
-- `main.py`: example runs of the models
-- `models.py`: the models as Python classes, along with some helper functions
-- `tests.py`: tests used in development to check the models behave as expected. These tests can be modified and may be helpful if you want to customise the models.
-
-
-### Miscellaneous
-- `documentation/`: documentation on the models
-- `benchmarks/`: benchmark outputs used in the tests. Helpful for debugging or when customising models.
-
-
-
-
-## Requirements & Installation
-
-Since `main.py` is a short file with only a few functions, it's probably easier to directly copy-paste any relevant code into a personal project as opposed to installing a new module. For this reason, this repository does not contain a `setup.py` file.
-
-Running `main.py` requires:
-- Python modules:
-  - `Calliope 0.6.6`: the modelling framework creating and reading and in the results of the optimisation problem. See [this link](https://calliope.readthedocs.io/en/stable/user/installation.html) for installation.
-  - `pandas 0.24.2`.
-- Other:
-  - `cbc`: an open-source solver, used to solve the optimisation problems. See [this link](https://projects.coin-or.org/Cbc) for installation. Faster solution times, especially when `baseload_integer=True`, can be achieved with `Gurobi`, a commercial solver that is free to use with an academic license. The solver can be specified in `models/{MODEL_NAME}/model.yaml`.
-
-
-
-
-## Use in bootstrap uncertainty quantification paper
-
-The models in this repository were used in the following paper:
-
-AP Hilbers, DJ Brayshaw, A Gandy (2020, *in review*). Quantifying demand and weather uncertainty in power system models using the *m* out of *n* bootstrap. [arXiv:1912.10326](https://arxiv.org/abs/1912.10326).
-
-The models used in the paper were constructed using the version of this repository at the time of first release (`v1.0`). This release was given the doi [10.5281/zenodo.3612174](https://zenodo.org/badge/latestdoi/229025818). The models correspond as follows:
-
-| Model in paper | Model in this repository |
-| -- | -- |
-| *1-region LP*   | `1_region, run_mode=plan, baseload_integer=False, baseload_ramping=False, allow_unmet=True` |
-| *6-region LP*   | `6_region, run_mode=plan, baseload_integer=False, baseload_ramping=False, allow_unmet=True` |
-| *6-region MILP*   | `6_region, run_mode=plan, baseload_integer=True, baseload_ramping=True, allow_unmet=True` |
-
-Code for the results in this paper is available in [this repository](https://github.com/ahilbers/2020_bootstrap_uncertainty_quantification).
-
-=======
 and, from here, call `jupyter notebook`. This opens a browser, and you should see `tutorial.ipynb`. You're all set!
->>>>>>> c846bc9f
 
 
 
